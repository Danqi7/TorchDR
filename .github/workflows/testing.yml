name: Testing
on:
  workflow_dispatch:
  pull_request:
    branches:
      - 'main'
  push:
    branches:
      - 'main'
  create:
    branches:
      - 'main'
    tags:
      - '**'

jobs:

  Test:
    runs-on: ubuntu-latest
    strategy:
      fail-fast: false
    defaults:
      run:
        shell: bash -l {0}
    steps:

    # Install torchdr
    - name: Checking Out Repository
      uses: actions/checkout@v2
    # Cache 'torchdr' datasets
    - name: Create/Restore torchdr Data Cache
      id: cache-torchdr_datasets
      uses: actions/cache@v2
      with:
        path: ~/torchdr_datasets
        key: ${{ runner.os }}-v3
    # Install Python & Packages
    - uses: actions/setup-python@v4
      with:
        python-version: "3.10"
    - run: which python
    - name: Install dependencies
      run: |
        python -m pip install --user --upgrade --progress-bar off pip
        python -m pip install --user -r requirements.txt
        python -m pip install --user --upgrade pytest pytest-cov codecov 
    - name: Install 'torchdr' package
      run: |
        python -m pip install --user -e .
    # Run Tests
    - name: Run Tests without torch
      run: pytest torchdr/ --verbose --cov=torchdr torchdr/ --cov-report term
<<<<<<< HEAD
    # Codecov
=======
>>>>>>> c11e31c3
    - name: Upload coverage reports to Codecov
      uses: codecov/codecov-action@v4.0.1
      with:
        token: ${{ secrets.CODECOV_TOKEN }}
        slug: TorchDR/TorchDR<|MERGE_RESOLUTION|>--- conflicted
+++ resolved
@@ -50,10 +50,7 @@
     # Run Tests
     - name: Run Tests without torch
       run: pytest torchdr/ --verbose --cov=torchdr torchdr/ --cov-report term
-<<<<<<< HEAD
     # Codecov
-=======
->>>>>>> c11e31c3
     - name: Upload coverage reports to Codecov
       uses: codecov/codecov-action@v4.0.1
       with:
